---
name: release

on:
  push:
    tags:
      - "v*"

jobs:
  tagged-release:
    name: "Tagged Release"
    runs-on: "ubuntu-latest"

    steps:
      - name: Checkout repository
        uses: actions/checkout@v2

      - name: Install upx
        run: sudo apt-get install upx

      - name: Install protoc
        run: wget https://github.com/protocolbuffers/protobuf/releases/download/v3.20.0/protoc-3.20.0-linux-x86_64.zip &&
          unzip protoc-3.20.0-linux-x86_64.zip &&
          sudo cp -r include/* /usr/local/include &&
          sudo cp bin/protoc /usr/bin/

      - name: Install nightly toolchain
        run: |
          rustup toolchain install nightly
          rustup component add rust-src --toolchain nightly-x86_64-unknown-linux-gnu

      - name: Build Project
        run: cargo +nightly build -Z build-std=std,panic_abort --target x86_64-unknown-linux-gnu --profile production

      - name: Compress Project
        run: |
          upx --lzma --best target/x86_64-unknown-linux-gnu/production/riptide_agent
          upx --lzma --best target/x86_64-unknown-linux-gnu/production/riptide_cli
          mv target/x86_64-unknown-linux-gnu/production/riptide_agent agent
          mv target/x86_64-unknown-linux-gnu/production/riptide_cli cli
          mv target/x86_64-unknown-linux-gnu/production/shell_completions completions
          mv completions/_riptide completions/_riptide.zsh

      - uses: "marvinpinto/action-automatic-releases@latest"
        with:
          repo_token: "${{ secrets.GITHUB_TOKEN }}"
          prerelease: false
          files: |
            license
            readme.md
            cli
            agent
            shell_completions.zip
<<<<<<< HEAD
            completions/_riptide.zsh
            completions/riptide.bash
            completions/riptide.fish
            completions/riptide.elv

      - name: Run latest-tag
        uses: EndBug/latest-tag@latest
        with:
          ref: latest
          description: The latest release for the dds application
          force-branch: false
=======
            riptide_agent/riptide.service
>>>>>>> 463fa64a
<|MERGE_RESOLUTION|>--- conflicted
+++ resolved
@@ -51,18 +51,15 @@
             cli
             agent
             shell_completions.zip
-<<<<<<< HEAD
             completions/_riptide.zsh
             completions/riptide.bash
             completions/riptide.fish
             completions/riptide.elv
+            riptide_agent/riptide.service
 
       - name: Run latest-tag
         uses: EndBug/latest-tag@latest
         with:
           ref: latest
           description: The latest release for the dds application
-          force-branch: false
-=======
-            riptide_agent/riptide.service
->>>>>>> 463fa64a
+          force-branch: false